# Changelog

This project follows semantic versioning.

Possible log types:

- `[added]` for new features.
- `[changed]` for changes in existing functionality.
- `[deprecated]` for once-stable features removed in upcoming releases.
- `[removed]` for deprecated features removed in this release.
- `[fixed]` for any bug fixes.
- `[security]` to invite users to upgrade in case of vulnerabilities.

## [0.4.0] - 2019-04-17

<<<<<<< HEAD
 - [removed] Drop support for Python 2
 - [changed] Only install typing dependency for Python <3.5
=======
 - [removed] Dropped support for Python 2 and 3.3
 - [changed] Type annotations: Change parameter order
   from `Result[E, T]` to `Result[T, E]` to match Rust/OCaml/F# (#7)
 - ...
>>>>>>> d136b5ed

## [0.3.0] - 2017-07-12

 - [added] This library is now fully type annotated (#4, thanks @tyehle)
 - [added] Implementations for `__ne__`, `__hash__` and `__repr__`
 - [deprecated] Python 2 support is deprecated and will be removed in the 0.4 release

## [0.2.2] - 2016-09-21

 - [added] `__eq__` magic method

## [0.2.0] - 2016-05-05

 - [added] Convenience default: `Ok()` == `Ok(True)`

## [0.1.1] - 2015-12-14

 - [fixed] Import bugfix

## [0.1.0] - 2015-12-14

 - Initial version

[Unreleased]: https://github.com/dbrgn/result/compare/v0.3.0...HEAD
[0.3.0]: https://github.com/dbrgn/result/compare/v0.2.2...v0.3.0
[0.2.2]: https://github.com/dbrgn/result/compare/v0.2.1...v0.2.2
[0.2.1]: https://github.com/dbrgn/result/compare/v0.2.0...v0.2.1
[0.2.0]: https://github.com/dbrgn/result/compare/v0.1.1...v0.2.0
[0.1.1]: https://github.com/dbrgn/result/compare/v0.1.0...v0.1.1
[0.1.0]: https://github.com/dbrgn/result/compare/3ca7d83...v0.1.0<|MERGE_RESOLUTION|>--- conflicted
+++ resolved
@@ -11,17 +11,17 @@
 - `[fixed]` for any bug fixes.
 - `[security]` to invite users to upgrade in case of vulnerabilities.
 
-## [0.4.0] - 2019-04-17
-
-<<<<<<< HEAD
- - [removed] Drop support for Python 2
- - [changed] Only install typing dependency for Python <3.5
-=======
- - [removed] Dropped support for Python 2 and 3.3
+## [Unreleased]
+ - [removed] Dropped support for Python 3.4
  - [changed] Type annotations: Change parameter order
    from `Result[E, T]` to `Result[T, E]` to match Rust/OCaml/F# (#7)
  - ...
->>>>>>> d136b5ed
+
+## [0.4.0] - 2019-04-17
+
+ - [added] Add `unwrap`, `unwrap_or` and `expect` (#9)
+ - [removed] Drop support for Python 2 and 3.3
+ - [changed] Only install typing dependency for Python <3.5
 
 ## [0.3.0] - 2017-07-12
 
@@ -45,7 +45,9 @@
 
  - Initial version
 
-[Unreleased]: https://github.com/dbrgn/result/compare/v0.3.0...HEAD
+
+[Unreleased]: https://github.com/dbrgn/result/compare/v0.4.0...HEAD
+[0.4.0]: https://github.com/dbrgn/result/compare/v0.3.0...v0.4.0
 [0.3.0]: https://github.com/dbrgn/result/compare/v0.2.2...v0.3.0
 [0.2.2]: https://github.com/dbrgn/result/compare/v0.2.1...v0.2.2
 [0.2.1]: https://github.com/dbrgn/result/compare/v0.2.0...v0.2.1
