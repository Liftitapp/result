from typing import Callable, Generic, TypeVar, Union, Any, Optional, cast, overload


<<<<<<< HEAD
E = TypeVar("E")
F = TypeVar("F")
T = TypeVar("T")
U = TypeVar("U")
=======
T = TypeVar("T")  # Success type
E = TypeVar("E")  # Error type
>>>>>>> d136b5ed


class Result(Generic[T, E]):
    """
    A simple `Result` type inspired by Rust.

    Not all methods (https://doc.rust-lang.org/std/result/enum.Result.html)
    have been implemented, only the ones that make sense in the Python context.
    """
<<<<<<< HEAD

    def __init__(self, is_ok: bool, value: Union[E, T], force: bool = False) -> None:
=======
    def __init__(self, is_ok: bool, value: Union[T, E], force: bool = False) -> None:
>>>>>>> d136b5ed
        """Do not call this constructor, use the Ok or Err class methods instead.

        There are no type guarantees on the value if this is called directly.

        Args:
<<<<<<< HEAD
            is_ok: If this represents an ok result
            value: The value inside the result
            force: Force creation of the object. This is false by default to prevent
                accidentally creating instance of a Result in an unsafe way.
=======
            is_ok:
                Whether this represents an OK result
            value:
                The value inside the result
            force:
                Force creation of the object. This is false by default to prevent
                accidentally creating instance of a Result in an unsafe way.

>>>>>>> d136b5ed
        """
        if force is not True:
            raise RuntimeError("Don't instantiate a Result directly. "
                               "Use the Ok(value) and Err(error) class methods instead.")
        else:
            self._is_ok = is_ok
            self._value = value

    def __eq__(self, other: Any) -> bool:
        return (self.__class__ == other.__class__ and
                self.is_ok() == cast(Result, other).is_ok() and
                self._value == other._value)

    def __ne__(self, other: Any) -> bool:
        return not (self == other)

    def __hash__(self) -> int:
        return hash((self.is_ok(), self._value))

    def __repr__(self) -> str:
        if self.is_ok():
            return 'Ok({})'.format(repr(self._value))
        else:
            return 'Err({})'.format(repr(self._value))

    @classmethod
    @overload
    def Ok(cls) -> 'Result[bool, E]':
        pass

    @classmethod
    @overload
    def Ok(cls, value: T) -> 'Result[T, E]':
        pass

    @classmethod
    def Ok(cls, value: Any = True) -> 'Result[Any, E]':
        return cls(is_ok=True, value=value, force=True)

    @classmethod
    def Err(cls, error: E) -> 'Result[T, E]':
        return cls(is_ok=False, value=error, force=True)

    def is_ok(self) -> bool:
        return self._is_ok

    def is_err(self) -> bool:
        return not self._is_ok

    def ok(self) -> Optional[T]:
        """
        Return the value if it is an `Ok` type. Return `None` if it is an `Err`.
        """
        return cast(T, self._value) if self.is_ok() else None

    def err(self) -> Optional[E]:
        """
        Return the error if this is an `Err` type. Return `None` otherwise.
        """
        return cast(E, self._value) if self.is_err() else None

    @property
    def value(self) -> Union[T, E]:
        """
        Return the inner value. This might be either the ok or the error type.
        """
        return self._value

    def expect(self, message: str) -> T:
        """
        Return the value if it is an `Ok` type. Raises an `UnwrapError` if it is an `Err`.
        """
        if self._is_ok:
            return cast(T, self._value)
        else:
            raise UnwrapError(message)

    def unwrap(self) -> T:
        """
        Return the value if it is an `Ok` type. Raises an `UnwrapError` if it is an `Err`.
        """
        return self.expect("Called `Result.unwrap()` on an `Err` value")

    def unwrap_or(self, default: T) -> T:
        """
        Return the value if it is an `Ok` type. Return `default` if it is an `Err`.
        """
        if self._is_ok:
            return cast(T, self._value)
        else:
            return default

    def expect_err(self, message: str) -> E:
        """
        Return the value if it is an `Err` type. Raises an `UnwrapError` if it is `Ok`.
        """
        if self._is_ok:
            raise UnwrapError(message)
        else:
            return cast(E, self._value)

    def unwrap_err(self) -> E:
        """
        Return the value if it is an `Err` type. Raises an `UnwrapError` if it is `Ok`.
        """
        return self.expect_err("Called `Result.unwrap_err()` on an `Ok` value")

    def map(self, op: Callable[[T], U]) -> 'Result[E, U]':
        """
        Return `Ok` with original value mapped to a new value using the passed
        in function. Otherwise return `Err` with same value.
        """
        if self._is_ok:
            return Ok(op(cast(T, self._value)))
        else:
            return Err(cast(E, self._value))

    def map_or_else(
            self, default_op: Callable[[E], U], op: Callable[[T], U]) -> 'Result[E, U]':
        """
        Return `Ok` with original value mapped to a new value using the passed
        in `op` function. Otherwise return `Ok` with the error value mapped to a
        new value using the passed in `default_op` function.

        Args:
            default_op: Function to map an `Err` value to an `Ok` value.
            op: Function to map an `Ok` value to an `Ok` value.
        """
        if self._is_ok:
            return self.map(op)
        else:
            return Ok(default_op(cast(E, self._value)))

    def map_err(self, op: Callable[[E], F]) -> 'Result[F, T]':
        """
        Return `Err` with original error value mapped to a new error value using
        the passed in function. Otherwise return `Ok` with same value.
        """
        if self._is_ok:
            return Ok(cast(T, self._value))
        else:
            return Err(op(cast(E, self._value)))

    # TODO: Implement __iter__ for destructuring


@overload
def Ok() -> Result[bool, Any]:
    pass


@overload
def Ok(value: T) -> Result[T, Any]:
    pass


def Ok(value: Any = True) -> Result[Any, Any]:
    """
    Shortcut function to create a new Result.
    """
    return Result.Ok(value)


def Err(error: E) -> Result[Any, E]:
    """
    Shortcut function to create a new Result.
    """
    return Result.Err(error)


class UnwrapError(Exception):
    pass<|MERGE_RESOLUTION|>--- conflicted
+++ resolved
@@ -1,15 +1,10 @@
 from typing import Callable, Generic, TypeVar, Union, Any, Optional, cast, overload
 
 
-<<<<<<< HEAD
-E = TypeVar("E")
+T = TypeVar("T")  # Success type
+U = TypeVar("U")
+E = TypeVar("E")  # Error type
 F = TypeVar("F")
-T = TypeVar("T")
-U = TypeVar("U")
-=======
-T = TypeVar("T")  # Success type
-E = TypeVar("E")  # Error type
->>>>>>> d136b5ed
 
 
 class Result(Generic[T, E]):
@@ -19,23 +14,13 @@
     Not all methods (https://doc.rust-lang.org/std/result/enum.Result.html)
     have been implemented, only the ones that make sense in the Python context.
     """
-<<<<<<< HEAD
-
-    def __init__(self, is_ok: bool, value: Union[E, T], force: bool = False) -> None:
-=======
+
     def __init__(self, is_ok: bool, value: Union[T, E], force: bool = False) -> None:
->>>>>>> d136b5ed
         """Do not call this constructor, use the Ok or Err class methods instead.
 
         There are no type guarantees on the value if this is called directly.
 
         Args:
-<<<<<<< HEAD
-            is_ok: If this represents an ok result
-            value: The value inside the result
-            force: Force creation of the object. This is false by default to prevent
-                accidentally creating instance of a Result in an unsafe way.
-=======
             is_ok:
                 Whether this represents an OK result
             value:
@@ -44,7 +29,6 @@
                 Force creation of the object. This is false by default to prevent
                 accidentally creating instance of a Result in an unsafe way.
 
->>>>>>> d136b5ed
         """
         if force is not True:
             raise RuntimeError("Don't instantiate a Result directly. "
@@ -152,7 +136,7 @@
         """
         return self.expect_err("Called `Result.unwrap_err()` on an `Ok` value")
 
-    def map(self, op: Callable[[T], U]) -> 'Result[E, U]':
+    def map(self, op: Callable[[T], U]) -> 'Result[U, E]':
         """
         Return `Ok` with original value mapped to a new value using the passed
         in function. Otherwise return `Err` with same value.
@@ -163,7 +147,7 @@
             return Err(cast(E, self._value))
 
     def map_or_else(
-            self, default_op: Callable[[E], U], op: Callable[[T], U]) -> 'Result[E, U]':
+            self, default_op: Callable[[E], U], op: Callable[[T], U]) -> 'Result[U, E]':
         """
         Return `Ok` with original value mapped to a new value using the passed
         in `op` function. Otherwise return `Ok` with the error value mapped to a
@@ -178,7 +162,7 @@
         else:
             return Ok(default_op(cast(E, self._value)))
 
-    def map_err(self, op: Callable[[E], F]) -> 'Result[F, T]':
+    def map_err(self, op: Callable[[E], F]) -> 'Result[T, F]':
         """
         Return `Err` with original error value mapped to a new error value using
         the passed in function. Otherwise return `Ok` with same value.
