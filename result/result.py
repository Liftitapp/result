--- conflicted
+++ resolved
@@ -14,6 +14,7 @@
     Not all methods (https://doc.rust-lang.org/std/result/enum.Result.html)
     have been implemented, only the ones that make sense in the Python context.
     """
+
     def __init__(self, is_ok: bool, value: Union[E, T], force: bool = False) -> None:
         """Do not call this constructor, use the Ok or Err class methods instead.
 
@@ -116,7 +117,21 @@
         else:
             return default
 
-<<<<<<< HEAD
+    def expect_err(self, message: str) -> E:
+        """
+        Return the value if it is an `Err` type. Raises an `UnwrapError` if it is `Ok`.
+        """
+        if self._is_ok:
+            raise UnwrapError(message)
+        else:
+            return cast(E, self._value)
+
+    def unwrap_err(self) -> E:
+        """
+        Return the value if it is an `Err` type. Raises an `UnwrapError` if it is `Ok`.
+        """
+        return self.expect_err("Called `Result.unwrap_err()` on an `Ok` value")
+
     def map(self, op: Callable[[T], U]) -> 'Result[E, U]':
         """
         Return `Ok` with original value mapped to a new value using the passed
@@ -152,22 +167,6 @@
             return Ok(cast(T, self._value))
         else:
             return Err(op(cast(E, self._value)))
-=======
-    def expect_err(self, message: str) -> E:
-        """
-        Return the value if it is an `Err` type. Raises an `UnwrapError` if it is `Ok`.
-        """
-        if self._is_ok:
-            raise UnwrapError(message)
-        else:
-            return cast(E, self._value)
-
-    def unwrap_err(self) -> E:
-        """
-        Return the value if it is an `Err` type. Raises an `UnwrapError` if it is `Ok`.
-        """
-        return self.expect_err("Called `Result.unwrap_err()` on an `Ok` value")
->>>>>>> 4ee80115
 
     # TODO: Implement __iter__ for destructuring
 
