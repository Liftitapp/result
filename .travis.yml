--- conflicted
+++ resolved
@@ -1,10 +1,6 @@
 language: python
 dist: xenial
 python:
-<<<<<<< HEAD
-=======
-  - 3.4
->>>>>>> d136b5ed
   - 3.5
   - 3.6
   - 3.7
